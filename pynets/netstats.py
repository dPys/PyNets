import sys
import argparse
import os
import nilearn
import numpy as np
import networkx as nx
import pandas as pd
import nibabel as nib
import seaborn as sns
import numpy.linalg as npl
import matplotlib
import sklearn
import matplotlib
import warnings
import pynets
#warnings.simplefilter("ignore")
import matplotlib.pyplot as plt
import random
import itertools
import multiprocessing
from numpy import genfromtxt
from matplotlib import colors
from nipype import Node, Workflow
from nilearn import input_data, masking, datasets
from nilearn import plotting as niplot
from nipype.pipeline import engine as pe
from nipype.interfaces import utility as niu
from nipype.interfaces import io as nio
from nilearn.input_data import NiftiLabelsMasker
from nilearn.connectome import ConnectivityMeasure
from nibabel.affines import apply_affine
from nipype.interfaces.base import isdefined, Undefined
from sklearn.covariance import GraphLassoCV, ShrunkCovariance, graph_lasso
from nipype.interfaces.base import BaseInterface, BaseInterfaceInputSpec, TraitedSpec, File, traits
from pynets import nodemaker, thresholding, graphestimation
from itertools import permutations
from networkx.algorithms import degree_assortativity_coefficient, average_clustering, average_shortest_path_length, degree_pearson_correlation_coefficient, graph_number_of_cliques, transitivity, betweenness_centrality, rich_club_coefficient, eigenvector_centrality, communicability_centrality

##Define missing network functions here. Small-worldness, modularity, and rich-club will also need to be added.
def efficiency(G, u, v):
    return float(1) / nx.shortest_path_length(G, u, v)

def global_efficiency(G):
    n = len(G)
    denom = n * (n - 1)
    return float(sum(efficiency(G, u, v) for u, v in permutations(G, 2))) / denom

def local_efficiency(G):
    return float(sum(global_efficiency(nx.ego_graph(G, v)) for v in G)) / len(G)

def create_random_graph(G, n, p):
    rG = nx.erdos_renyi_graph(n, p, seed=42)
    return rG

def smallworldness_measure(G, rG):
    C_g = nx.algorithms.average_clustering(G)
    C_r = nx.algorithms.average_clustering(rG)
    L_g = nx.average_shortest_path_length(G)
    L_r = nx.average_shortest_path_length(rG)
    gam = float(C_g) / float(C_r)
    lam = float(L_g) / float(L_r)
    swm = gam / lam
    return swm

def smallworldness(G, rep = 1000):
    n = nx.number_of_nodes(G)
    m = nx.number_of_edges(G)
    p = float(m) * 2 /(n*(n-1))
    ss = []
    for bb in range(rep):
        rG = create_random_graph(G, n, p)
        swm = smallworldness_measure(G, rG)
        ss.append(swm)
    mean_s = np.mean(ss)
    return mean_s

def create_communities(node_comm_aff_mat, node_num):
    com_assign = np.zeros((node_num,1))
    for i in range(len(nod_comm_aff_mat)):
        community = nod_comm_aff_mat[i,:]
        for j in range(len(community)):
            if community[j] == 1:
                com_assign[j,0]=i
    return com_assign

def modularity(W, qtype='sta', seed=None):
    np.random.seed(seed)
    n = len(W)
    W0 = W * (W > 0)
    W1 = -W * (W < 0)
    s0 = np.sum(W0)
    s1 = np.sum(W1)
    if qtype == 'smp':
        d0 = 1 / s0
        d1 = 1 / s1
    elif qtype == 'gja':
        d0 = 1 / (s0 + s1)
        d1 = d0
    elif qtype == 'sta':
        d0 = 1 / s0
        d1 = 1 / (s0 + s1)
    elif qtype == 'pos':
        d0 = 1 / s0
        d1 = 0
    elif qtype == 'neg':
        d0 = 0
        d1 = 1 / s1
    else:
        raise KeyError('modularity type unknown')

    if not s0:
        s0 = 1
        d1 = 0
    if not s1:
        s1 = 1
        d1 = 0
    h = 1
    nh = n
    ci = [None, np.arange(n) + 1]
    q = [-1, 0]
    while q[h] - q[h - 1] > 1e-10:
        if h > 300:
            raise KeyError('Modularity Infinite Loop')

        kn0 = np.sum(W0, axis=0)
        kn1 = np.sum(W1, axis=0)
        km0 = kn0.copy()
        km1 = kn1.copy()
        knm0 = W0.copy()
        knm1 = W1.copy()
        m = np.arange(nh) + 1
        flag = True
        it = 0
        while flag:
            it += 1
            if it > 1000:
                raise KeyError('Infinite Loop was detected and stopped.')

            flag = False
            for u in np.random.permutation(nh):
                ma = m[u] - 1
                dQ0 = (knm0[u, :] + W0[u, u] - knm0[u, ma]) - kn0[u] * (
                    km0 + kn0[u] - km0[ma]) / s0
                dQ1 = (knm1[u, :] + W1[u, u] - knm1[u, ma]) - kn1[u] * (
                    km1 + kn1[u] - km1[ma]) / s1
                dQ = d0 * dQ0 - d1 * dQ1
                dQ[ma] = 0
                max_dQ = np.max(dQ)
                if max_dQ > 1e-10:
                    flag = True
                    mb = np.argmax(dQ)
                    knm0[:, mb] += W0[:, u]
                    knm0[:, ma] -= W0[:, u]
                    knm1[:, mb] += W1[:, u]
                    knm1[:, ma] -= W1[:, u]
                    km0[mb] += kn0[u]
                    km0[ma] -= kn0[u]
                    km1[mb] += kn1[u]
                    km1[ma] -= kn1[u]
                    m[u] = mb + 1
        h += 1
        ci.append(np.zeros((n,)))
        _, m = np.unique(m, return_inverse=True)
        m += 1
        for u in range(nh):
            ci[h][np.where(ci[h - 1] == u + 1)] = m[u]
        nh = np.max(m)
        wn0 = np.zeros((nh, nh))
        wn1 = np.zeros((nh, nh))
        for u in range(nh):
            for v in range(u, nh):
                wn0[u, v] = np.sum(W0[np.ix_(m == u + 1, m == v + 1)])
                wn1[u, v] = np.sum(W1[np.ix_(m == u + 1, m == v + 1)])
                wn0[v, u] = wn0[u, v]
                wn1[v, u] = wn1[u, v]
        W0 = wn0
        W1 = wn1
        q.append(0)
        q0 = np.trace(W0) - np.sum(np.dot(W0, W0)) / s0
        q1 = np.trace(W1) - np.sum(np.dot(W1, W1)) / s1
        q[h] = d0 * q0 - d1 * q1
    _, ci_ret = np.unique(ci[-1], return_inverse=True)
    ci_ret += 1
    return ci_ret, q[-1]

<<<<<<< HEAD

def link_communities(W, type_clustering='single'):
    n = len(W)
    #W = normalize(W)

    if type_clustering not in ('single', 'complete'):
        print('Unrecognized clustering type')

    # set diagonal to mean weights
    np.fill_diagonal(W, 0)
    W[range(n), range(n)] = (
        np.sum(W, axis=0) / np.sum(np.logical_not(W), axis=0) +
        np.sum(W.T, axis=0) / np.sum(np.logical_not(W.T), axis=0)) / 2

    # out/in norm squared
    No = np.sum(W**2, axis=1)
    Ni = np.sum(W**2, axis=0)

    # weighted in/out jaccard
    Jo = np.zeros((n, n))
    Ji = np.zeros((n, n))

    for b in range(n):
        for c in range(n):
            Do = np.dot(W[b, :], W[c, :].T)
            Jo[b, c] = Do / (No[b] + No[c] - Do)

            Di = np.dot(W[:, b].T, W[:, c])
            Ji[b, c] = Di / (Ni[b] + Ni[c] - Di)

    # get link similarity
    A, B = np.where(np.logical_and(np.logical_or(W, W.T),
                                   np.triu(np.ones((n, n)), 1)))
    m = len(A)
    Ln = np.zeros((m, 2), dtype=np.int32)  # link nodes
    Lw = np.zeros((m,))  # link weights

    for i in range(m):
        Ln[i, :] = (A[i], B[i])
        Lw[i] = (W[A[i], B[i]] + W[B[i], A[i]]) / 2

    ES = np.zeros((m, m), dtype=np.float32)  # link similarity
    for i in range(m):
        for j in range(m):
            if Ln[i, 0] == Ln[j, 0]:
                a = Ln[i, 0]
                b = Ln[i, 1]
                c = Ln[j, 1]
            elif Ln[i, 0] == Ln[j, 1]:
                a = Ln[i, 0]
                b = Ln[i, 1]
                c = Ln[j, 0]
            elif Ln[i, 1] == Ln[j, 0]:
                a = Ln[i, 1]
                b = Ln[i, 0]
                c = Ln[j, 1]
            elif Ln[i, 1] == Ln[j, 1]:
                a = Ln[i, 1]
                b = Ln[i, 0]
                c = Ln[j, 0]
            else:
                continue

            ES[i, j] = (W[a, b] * W[a, c] * Ji[b, c] +
                        W[b, a] * W[c, a] * Jo[b, c]) / 2

    np.fill_diagonal(ES, 0)

    # perform hierarchical clustering

    C = np.zeros((m, m), dtype=np.int32)  # community affiliation matrix

    Nc = C.copy()
    Mc = np.zeros((m, m), dtype=np.float32)
    Dc = Mc.copy()  # community nodes, links, density

    U = np.arange(m)  # initial community assignments
    C[0, :] = np.arange(m)

    import time

    for i in range(m - 1):
        print('hierarchy %i' % i)

        #time1 = time.time()

        for j in range(len(U)):  # loop over communities
            ixes = C[i, :] == U[j]  # get link indices

            links = np.sort(Lw[ixes])
            #nodes = np.sort(Ln[ixes,:].flat)

            nodes = np.sort(np.reshape(
                Ln[ixes, :], 2 * np.size(np.where(ixes))))

            # get unique nodes
            nodulo = np.append(nodes[0], (nodes[1:])[nodes[1:] != nodes[:-1]])
            #nodulo = ((nodes[1:])[nodes[1:] != nodes[:-1]])

            nc = len(nodulo)
            #nc = len(nodulo)+1
            mc = np.sum(links)
            min_mc = np.sum(links[:nc - 1])  # minimal weight
            dc = (mc - min_mc) / (nc * (nc - 1) /
                                  2 - min_mc)  # community density

            if np.array(dc).shape is not ():
                print(dc)
                print(dc.shape)

            Nc[i, j] = nc
            Mc[i, j] = mc
            Dc[i, j] = dc if not np.isnan(dc) else 0

        #time2 = time.time()
        #print('compute densities time', time2-time1)
        C[i + 1, :] = C[i, :]  # copy current partition
        #if i in (2693,):
        #    import pdb
        #    pdb.set_trace()
        # Profiling and debugging show that this line, finding
        # the max values in this matrix, take about 3x longer than the
        # corresponding matlab version. Can it be improved?

        u1, u2 = np.where(ES[np.ix_(U, U)] == np.max(ES[np.ix_(U, U)]))

        if np.size(u1) > 2:
            # pick one
            wehr, = np.where((u1 == u2[0]))

            uc = np.squeeze((u1[0], u2[0]))
            ud = np.squeeze((u1[wehr], u2[wehr]))

            u1 = uc
            u2 = ud

        #time25 = time.time()
        #print('copy and max time', time25-time2)
        # get unique links (implementation of matlab sortrows)
        #ugl = np.array((u1,u2))
        ugl = np.sort((u1, u2), axis=1)
        ug_rows = ugl[np.argsort(ugl, axis=0)[:, 0]]
        # implementation of matlab unique(A, 'rows')
        unq_rows = np.vstack({tuple(row) for row in ug_rows})
        V = U[unq_rows]
        #time3 = time.time()
        #print('sortrows time', time3-time25)

        for j in range(len(V)):
            if type_clustering == 'single':
                x = np.max(ES[V[j, :], :], axis=0)
            elif type_clustering == 'complete':
                x = np.min(ES[V[j, :], :], axis=0)

            # assign distances to whole clusters
#            import pdb
#            pdb.set_trace()
            ES[V[j, :], :] = np.array((x, x))
            ES[:, V[j, :]] = np.transpose((x, x))

            # clear diagonal
            ES[V[j, 0], V[j, 0]] = 0
            ES[V[j, 1], V[j, 1]] = 0

            # merge communities
            C[i + 1, C[i + 1, :] == V[j, 1]] = V[j, 0]
            V[V == V[j, 1]] = V[j, 0]

        #time4 = time.time()
        #print('get linkages time', time4-time3)
        U = np.unique(C[i + 1, :])
        if len(U) == 1:
            break
        #time5 = time.time()
        #print('get unique communities time', time5-time4)
    #Dc[ np.where(np.isnan(Dc)) ]=0
    i = np.argmax(np.sum(Dc * Mc, axis=1))
    U = np.unique(C[i, :])
    M = np.zeros((len(U), n))
    for j in range(len(U)):
        M[j, np.unique(Ln[C[i, :] == U[j], :])] = 1

    M = M[np.sum(M, axis=1) > 2, :]
    return M

def community_louvain(W, gamma=1, ci=None, B='modularity', seed=None):
    '''
    The optimal community structure is a subdivision of the network into
    nonoverlapping groups of nodes which maximizes the number of within-group
    edges and minimizes the number of between-group edges.
    This function is a fast an accurate multi-iterative generalization of the
    louvain community detection algorithm. This function subsumes and improves
    upon modularity_[louvain,finetune]_[und,dir]() and additionally allows to
    optimize other objective functions (includes built-in Potts Model i
    Hamiltonian, allows for custom objective-function matrices).
    Parameters
    ----------
    W : NxN np.array
        directed/undirected weighted/binary adjacency matrix
    gamma : float
        resolution parameter. default value=1. Values 0 <= gamma < 1 detect
        larger modules while gamma > 1 detects smaller modules.
        ignored if an objective function matrix is specified.
    ci : Nx1 np.arraylike
        initial community affiliation vector. default value=None
    B : str | NxN np.arraylike
        string describing objective function type, or provides a custom
        NxN objective-function matrix. builtin values
            'modularity' uses Q-metric as objective function
            'potts' uses Potts model Hamiltonian.
            'negative_sym' symmetric treatment of negative weights
            'negative_asym' asymmetric treatment of negative weights
    seed : int | None
        random seed. default value=None. if None, seeds from /dev/urandom.
    Returns
    -------
    ci : Nx1 np.array
        final community structure
    q : float
        optimized q-statistic (modularity only)
    '''
    np.random.seed(seed)

    n = len(W)
    s = np.sum(W)

    if np.min(W) < -1e-10:
        print('adjmat must not contain negative weights')

    if ci is None:
        ci = np.arange(n) + 1
    else:
        if len(ci) != n:
            print('initial ci vector size must equal N')
        _, ci = np.unique(ci, return_inverse=True)
        ci += 1
    Mb = ci.copy()

    if B in ('negative_sym', 'negative_asym'):
        W0 = W * (W > 0)
        s0 = np.sum(W0)
        B0 = W0 - gamma * np.outer(np.sum(W0, axis=1), np.sum(W, axis=0)) / s0

        W1 = W * (W < 0)
        s1 = np.sum(W1)
        if s1:
            B1 = (W1 - gamma * np.outer(np.sum(W1, axis=1), np.sum(W1, axis=0))
                / s1)
        else:
            B1 = 0

    elif np.min(W) < -1e-10:
        print("Input connection matrix contains negative "
            'weights but objective function dealing with negative weights '
            'was not selected')

    if B == 'potts' and np.any(np.logical_not(np.logical_or(W == 0, W == 1))):
        print('Potts hamiltonian requires binary input matrix')

    if B == 'modularity':
        B = W - gamma * np.outer(np.sum(W, axis=1), np.sum(W, axis=0)) / s
    elif B == 'potts':
        B = W - gamma * np.logical_not(W)
    elif B == 'negative_sym':
        B = B0 / (s0 + s1) - B1 / (s0 + s1)
    elif B == 'negative_asym':
        B = B0 / s0 - B1 / (s0 + s1)
    else:
        try:
            B = np.array(B)
        except:
            print('unknown objective function type')

        if B.shape != W.shape:
            print('objective function matrix does not match '
                                'size of adjacency matrix')
        if not np.allclose(B, B.T):
            print ('Warning: objective function matrix not symmetric, '
                   'symmetrizing')
            B = (B + B.T) / 2

    Hnm = np.zeros((n, n))
    for m in range(1, n + 1):
        Hnm[:, m - 1] = np.sum(B[:, ci == m], axis=1)  # node to module degree
    H = np.sum(Hnm, axis=1)  # node degree
    Hm = np.sum(Hnm, axis=0)  # module degree

    q0 = -np.inf
    # compute modularity
    q = np.sum(B[np.tile(ci, (n, 1)) == np.tile(ci, (n, 1)).T]) / s

    first_iteration = True

    while q - q0 > 1e-10:
        it = 0
        flag = True
        while flag:
            it += 1
            if it > 1000:
                print('Modularity infinite loop style G. '
                                    'Please contact the developer.')
            flag = False
            for u in np.random.permutation(n):
                ma = Mb[u] - 1
                dQ = Hnm[u, :] - Hnm[u, ma] + B[u, u]  # algorithm condition
                dQ[ma] = 0

                max_dq = np.max(dQ)
                if max_dq > 1e-10:
                    flag = True
                    mb = np.argmax(dQ)

                    Hnm[:, mb] += B[:, u]
                    Hnm[:, ma] -= B[:, u]  # change node-to-module strengths

                    Hm[mb] += H[u]
                    Hm[ma] -= H[u]  # change module strengths

                    Mb[u] = mb + 1

        _, Mb = np.unique(Mb, return_inverse=True)
        Mb += 1

        M0 = ci.copy()
        if first_iteration:
            ci = Mb.copy()
            first_iteration = False
        else:
            for u in range(1, n + 1):
                ci[M0 == u] = Mb[u - 1]  # assign new modules

        n = np.max(Mb)
        b1 = np.zeros((n, n))
        for i in range(1, n + 1):
            for j in range(i, n + 1):
                # pool weights of nodes in same module
                bm = np.sum(B[np.ix_(Mb == i, Mb == j)])
                b1[i - 1, j - 1] = bm
                b1[j - 1, i - 1] = bm
        B = b1.copy()

        Mb = np.arange(1, n + 1)
        Hnm = B.copy()
        H = np.sum(B, axis=0)
        Hm = H.copy()

        q0 = q
        q = np.trace(B) / s  # compute modularity

    return ci, q

=======
>>>>>>> d53d39de
##Extract network metrics interface
def extractnetstats(ID, NETWORK, thr, conn_model, est_path1, out_file=None):
    import pynets
    from pynets import netstats, thresholding

    ##Load and threshold matrix
    in_mat = np.array(genfromtxt(est_path1))
    in_mat = thresholding.autofix(in_mat)

    ##Get hyperbolic tangent of matrix if non-sparse (i.e. fischer r-to-z transform)
    if conn_model == 'corr':
        in_mat = np.arctanh(in_mat)

    ##Get dir_path
    dir_path = os.path.dirname(os.path.realpath(est_path1))

    ##Assign Weight matrix
    mat_wei = in_mat
    ##Load numpy matrix as networkx graph
    G=nx.from_numpy_matrix(mat_wei)

    ##Create Binary matrix
    #mat_bin = weight_conversion(in_mat, 'binarize')
    ##Load numpy matrix as networkx graph
    #G_bin=nx.from_numpy_matrix(mat_bin)

    ##Create Length matrix
    mat_len = thresholding.weight_conversion(in_mat, 'lengths')
    ##Load numpy matrix as networkx graph
    G_len=nx.from_numpy_matrix(mat_len)

    ##Save gephi files
    if NETWORK != None:
        nx.write_graphml(G, dir_path + '/' + ID + '_' + NETWORK + '.graphml')
    else:
        nx.write_graphml(G, dir_path + '/' + ID + '.graphml')

    ###############################################################
    ########### Calculate graph metrics from graph G ##############
    ###############################################################
    import random
    import itertools
    from itertools import permutations
    from networkx.algorithms import degree_assortativity_coefficient, average_clustering, average_shortest_path_length, degree_pearson_correlation_coefficient, graph_number_of_cliques, transitivity, betweenness_centrality, rich_club_coefficient, eigenvector_centrality, communicability_centrality
    from pynets.netstats import efficiency, global_efficiency, local_efficiency, create_random_graph, smallworldness_measure, smallworldness, modularity
    ##For non-nodal scalar metrics from networkx.algorithms library, add the name of the function to metric_list for it to be automatically calculated.
    ##For non-nodal scalar metrics from custom functions, add the name of the function to metric_list and add the function  (with a G-only input) to the netstats module.
    #metric_list = [global_efficiency, local_efficiency, smallworldness, degree_assortativity_coefficient, average_clustering, average_shortest_path_length, degree_pearson_correlation_coefficient, graph_number_of_cliques, transitivity]
    metric_list = [global_efficiency, local_efficiency, degree_assortativity_coefficient, average_clustering, average_shortest_path_length, degree_pearson_correlation_coefficient, graph_number_of_cliques, transitivity]

    ##Iteratively run functions from above metric list
    num_mets = len(metric_list)
    net_met_arr = np.zeros([num_mets, 2], dtype='object')
    j=0
    for i in metric_list:
        met_name = str(i).split('<function ')[1].split(' at')[0]
        if NETWORK != None:
            net_met = NETWORK + '_' + met_name
        else:
            net_met = met_name
        try:
            net_met_val = float(i(G))
        except:
            net_met_val = np.nan
        net_met_arr[j,0] = net_met
        net_met_arr[j,1] = net_met_val
        print(net_met)
        print(str(net_met_val))
        print('\n')
        j = j + 1
    net_met_val_list = list(net_met_arr[:,1])

    ##Calculate modularity using the Louvain algorithm
    [community_aff, modularity] = modularity(mat_wei)

    ##betweenness_centrality
    try:
        bc_vector = betweenness_centrality(G_len)
        print('Extracting Betweeness Centrality vector for all network nodes...')
        bc_vals = list(bc_vector.values())
        bc_nodes = list(bc_vector.keys())
        num_nodes = len(bc_nodes)
        bc_arr = np.zeros([num_nodes + 1, 2], dtype='object')
        j=0
        for i in range(num_nodes):
            if NETWORK != None:
                bc_arr[j,0] = NETWORK + '_' + str(bc_nodes[j]) + '_betw_cent'
                print('\n' + NETWORK + '_' + str(bc_nodes[j]) + '_betw_cent')
            else:
                bc_arr[j,0] = 'WholeBrain_' + str(bc_nodes[j]) + '_betw_cent'
                print('\n' + 'WholeBrain_' + str(bc_nodes[j]) + '_betw_cent')
            try:
                bc_arr[j,1] = bc_vals[j]
            except:
                bc_arr[j,1] = np.nan
            print(str(bc_vals[j]))
            j = j + 1
        bc_val_list = list(bc_arr[:,1])
        bc_arr[num_nodes,0] = NETWORK + '_MEAN_betw_cent'
        nonzero_arr_betw_cent = np.delete(bc_arr[:,1], [0])
        bc_arr[num_nodes,1] = np.mean(nonzero_arr_betw_cent)
        print('\n' + 'Mean Betweenness Centrality across all nodes: ' + str(bc_arr[num_nodes,1]) + '\n')
    except:
        print('Betweeness Centrality calculation failed. Skipping...')
        bc_val_list = []
        pass

    ##eigenvector_centrality
    try:
        ec_vector = eigenvector_centrality(G_len)
        print('Extracting Eigenvector Centrality vector for all network nodes...')
        ec_vals = list(ec_vector.values())
        ec_nodes = list(ec_vector.keys())
        num_nodes = len(ec_nodes)
        ec_arr = np.zeros([num_nodes + 1, 2], dtype='object')
        j=0
        for i in range(num_nodes):
            if NETWORK != None:
                ec_arr[j,0] = NETWORK + '_' + str(ec_nodes[j]) + '_eig_cent'
                print('\n' + NETWORK + '_' + str(ec_nodes[j]) + '_eig_cent')
            else:
                ec_arr[j,0] = 'WholeBrain_' + str(ec_nodes[j]) + '_eig_cent'
                print('\n' + 'WholeBrain_' + str(ec_nodes[j]) + '_eig_cent')
            try:
                ec_arr[j,1] = ec_vals[j]
            except:
                ec_arr[j,1] = np.nan
            print(str(ec_vals[j]))
            j = j + 1
        ec_val_list = list(ec_arr[:,1])
        ec_arr[num_nodes,0] = NETWORK + '_MEAN_eig_cent'
        nonzero_arr_eig_cent = np.delete(ec_arr[:,1], [0])
        ec_arr[num_nodes,1] = np.mean(nonzero_arr_eig_cent)
        print('\n' + 'Mean Eigenvector Centrality across all nodes: ' + str(ec_arr[num_nodes,1]) + '\n')
    except:
        print('Eigenvector Centrality calculation failed. Skipping...')
        ec_val_list = []
        pass

    ##communicability_centrality
    try:
        cc_vector = communicability_centrality(G_len)
        print('Extracting Communicability Centrality vector for all network nodes...')
        cc_vals = list(cc_vector.values())
        cc_nodes = list(cc_vector.keys())
        num_nodes = len(cc_nodes)
        cc_arr = np.zeros([num_nodes + 1, 2], dtype='object')
        j=0
        for i in range(num_nodes):
            if NETWORK != None:
                cc_arr[j,0] = NETWORK + '_' + str(cc_nodes[j]) + '_comm_cent'
                print('\n' + NETWORK + '_' + str(cc_nodes[j]) + '_comm_cent')
            else:
                cc_arr[j,0] = 'WholeBrain_' + str(cc_nodes[j]) + '_comm_cent'
                print('\n' + 'WholeBrain_' + str(cc_nodes[j]) + '_comm_cent')
            try:
                cc_arr[j,1] = cc_vals[j]
            except:
                cc_arr[j,1] = np.nan
            print(str(cc_vals[j]))
            j = j + 1
        cc_val_list = list(cc_arr[:,1])
        cc_arr[num_nodes,0] = NETWORK + '_MEAN_comm_cent'
        nonzero_arr_comm_cent = np.delete(cc_arr[:,1], [0])
        cc_arr[num_nodes,1] = np.mean(nonzero_arr_comm_cent)
        print('\n' + 'Mean Communicability Centrality across all nodes: ' + str(cc_arr[num_nodes,1]) + '\n')
    except:
        print('Communicability Centrality calculation failed. Skipping...')
        cc_val_list = []
        pass

    ##rich_club_coefficient
    try:
        rc_vector = rich_club_coefficient(G, normalized=True)
        print('Extracting Rich Club Coefficient vector for all network nodes...')
        rc_vals = list(rc_vector.values())
        rc_edges = list(rc_vector.keys())
        num_edges = len(rc_edges)
        rc_arr = np.zeros([num_edges + 1, 2], dtype='object')
        j=0
        for i in range(num_edges):
            if NETWORK != None:
                rc_arr[j,0] = NETWORK + '_' + str(rc_edges[j]) + '_rich_club'
                print('\n' + NETWORK + '_' + str(rc_edges[j]) + '_rich_club')
            else:
                cc_arr[j,0] = 'WholeBrain_' + str(rc_nodes[j]) + '_rich_club'
                print('\n' + 'WholeBrain_' + str(rc_nodes[j]) + '_rich_club')
            try:
                rc_arr[j,1] = rc_vals[j]
            except:
                rc_arr[j,1] = np.nan
            print(str(rc_vals[j]))
            j = j + 1
        ##Add mean
        rc_val_list = list(rc_arr[:,1])
        rc_arr[num_edges,0] = NETWORK + '_MEAN_rich_club'
        nonzero_arr_rich_club = np.delete(rc_arr[:,1], [0])
        rc_arr[num_edges,1] = np.mean(nonzero_arr_rich_club)
        print('\n' + 'Mean Rich Club Coefficient across all edges: ' + str(rc_arr[num_edges,1]) + '\n')
    except:
        print('Rich Club calculation failed. Skipping...')
        rc_val_list = []
        pass

    ##Create a list of metric names for scalar metrics
    metric_list_names = []
    net_met_val_list_final = net_met_val_list
    for i in net_met_arr[:,0]:
        metric_list_names.append(i)

    ##Add modularity measure
    try:
        if NETWORK != None:
            metric_list_names.append(NETWORK + '_Modularity')
        else:
            metric_list_names.append('WholeBrain_Modularity')
        net_met_val_list_final.append(modularity)
    except:
        pass

    ##Add centrality and rich club measures
    try:
        for i in bc_arr[:,0]:
            metric_list_names.append(i)
        net_met_val_list_final = net_met_val_list_final + list(bc_arr[:,1])
    except:
        pass
    try:
        for i in ec_arr[:,0]:
            metric_list_names.append(i)
        net_met_val_list_final = net_met_val_list_final + list(ec_arr[:,1])
    except:
        pass
    try:
        for i in cc_arr[:,0]:
            metric_list_names.append(i)
        net_met_val_list_final = net_met_val_list_final + list(cc_arr[:,1])
    except:
        pass
    try:
        for i in rc_arr[:,0]:
            metric_list_names.append(i)
        net_met_val_list_final = net_met_val_list_final + list(rc_arr[:,1])
    except:
        pass

    ##Save metric names as pickle
    try:
        import cPickle
    except ImportError:
        import _pickle as cPickle
    if NETWORK != None:
        met_list_picke_path = os.path.dirname(os.path.abspath(est_path1)) + '/met_list_pickle_' + NETWORK
    else:
        met_list_picke_path = os.path.dirname(os.path.abspath(est_path1)) + '/met_list_pickle_WB'
    cPickle.dump(metric_list_names, open(met_list_picke_path, 'wb'))

    ##Save results to csv
    if 'inv' in est_path1:
        if NETWORK != None:
            out_path = dir_path + '/' + ID + '_' + NETWORK + '_net_mets_sps_cov_' + str(thr) + '.csv'
        else:
            out_path = dir_path + '/' + ID + '_net_mets_sps_cov_' + str(thr) + '.csv'
    else:
        if NETWORK != None:
            out_path = dir_path + '/' + ID + '_' + NETWORK + '_net_mets_corr_' + str(thr) + '.csv'
        else:
            out_path = dir_path + '/' + ID + '_net_mets_corr_' + str(thr) + '.csv'
    np.savetxt(out_path, net_met_val_list_final)

    return(out_path)<|MERGE_RESOLUTION|>--- conflicted
+++ resolved
@@ -183,8 +183,6 @@
     ci_ret += 1
     return ci_ret, q[-1]
 
-<<<<<<< HEAD
-
 def link_communities(W, type_clustering='single'):
     n = len(W)
     #W = normalize(W)
@@ -535,8 +533,6 @@
 
     return ci, q
 
-=======
->>>>>>> d53d39de
 ##Extract network metrics interface
 def extractnetstats(ID, NETWORK, thr, conn_model, est_path1, out_file=None):
     import pynets
