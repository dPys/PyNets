import sys
import argparse
import os
import timeit
import string

# Start time clock
start_time = timeit.default_timer()

####Parse arguments####
if __name__ == '__main__':
    if len(sys.argv) < 1:
        print("\nMissing command-line inputs! See help options with the -h flag")
        sys.exit()

    parser = argparse.ArgumentParser()
    parser.add_argument('-i',
        metavar='Path to input file',
        default=None,
        required=False,
        help='Specify either a path to a preprocessed functional image in standard space and in .nii or .nii.gz format OR the path to a text file containing a list of paths to subject files')
    parser.add_argument('-ID',
        metavar='Subject ID',
        default=None,
        required=False,
        help='A subject ID that is also the name of the directory containing the input file')
    parser.add_argument('-a',
        metavar='Atlas',
        default='coords_power_2011',
        help='Specify a single coordinate atlas parcellation of those availabe in nilearn. Default is coords_power_2011. Available atlases are:\n\natlas_aal \natlas_destrieux_2009 \ncoords_dosenbach_2010 \ncoords_power_2011')
    parser.add_argument('-basc',
       default=False,
       action='store_true',
       help='Specify whether you want to run BASC to calculate a group level set of nodes')
    parser.add_argument('-ua',
        metavar='Path to parcellation file',
        default=None,
        help='Path to nifti-formatted parcellation image file')
    parser.add_argument('-pm',
        metavar='Number of Cores and GB of Memory',
        default=str((2,4)),
        help='Number of cores to use, number of GB of memory to use')
    parser.add_argument('-n',
        metavar='RSN',
        default=None,
        help='Optionally specify an atlas-defined network acronym from the following list of RSNs:\n\nDMN Default Mode\nFPTC Fronto-Parietal Task Control\nDA Dorsal Attention\nSN Salience\nVA Ventral Attention\nCOT Cingular-Opercular')
    parser.add_argument('-thr',
        metavar='Graph threshold',
        default='0.95',
        help='Optionally specify a threshold indicating a proportion of weights to preserve in the graph. Default is 0.95')
    parser.add_argument('-ns',
        metavar='Node size',
        default='3',
        help='Optionally specify a coordinate-based node radius size. Default is 4 voxels')
    parser.add_argument('-m',
        metavar='Path to mask image',
        default=None,
        help='Optionally specify a thresholded inverse-binarized mask image such as a group ICA-derived network volume, to retain only those network nodes contained within that mask')
    parser.add_argument('-an',
        default=False,
        action='store_true',
        help='Optionally use this flag if you wish to activate plotting designations and network statistic extraction for all Yeo RSNs in the specified atlas')
    parser.add_argument('-model',
        metavar='Connectivity',
        default='corr',
        help='Optionally specify matrix estimation type: corr, cov, or sps for correlation, covariance, or sparse-inverse covariance, respectively')
    parser.add_argument('-confounds',
        metavar='Confounds',
        default=None,
        help='Optionally specify a path to a confound regressor file to improve in the signal estimation for the graph')
    parser.add_argument('-dt',
        metavar='Density threshold',
        default=None,
        help='Optionally indicate a target density of graph edges to be achieved through iterative absolute thresholding. In group analysis, this could be determined by finding the mean density of all unthresholded graphs across subjects, for instance.')
    parser.add_argument('-at',
        default=False,
        action='store_true',
        help='Optionally use this flag if you wish to activate adaptive thresholding')
    parser.add_argument('-plt',
        default=False,
        action='store_true',
        help='Optionally use this flag if you wish to activate plotting of adjacency matrices, connectomes, and time-series')
    parser.add_argument('-ma',
        default=False,
        action='store_true',
        help='Optionally use this flag if you wish to iterate your pynets run over all available nilearn atlases')
    parser.add_argument('-mt',
        default=False,
        action='store_true',
        help='Optionally use this flag if you wish to iterate your pynets run over a range of proportional thresholds from 0.99 to 0.90')
    parser.add_argument('-bpx',
        metavar='Path to bedpostx directory',
        default=None,
        help='Formatted according to the FSL default tree structure found at https://fsl.fmrib.ox.ac.uk/fsl/fslwiki/FDT/UserGuide#BEDPOSTX')
    parser.add_argument('-bids',
        default=False,
        action='store_true',
        help='Initiate bids automation')
    parser.add_argument('-min_thr',
        metavar='Minimum threshold',
        default=0.90,
        help='Minimum threshold for multi-thresholding. Default is 0.90.')
    parser.add_argument('-max_thr',
        metavar='Maximum threshold',
        default=0.99,
        help='Maximum threshold for multi-thresholding. Default is 0.99.')
    parser.add_argument('-step_thr',
        metavar='Multithresholding step',
        default=0.01,
        help='Threshold step value for multi-thresholding. Default is 0.01.')
    args = parser.parse_args()

    ###Set Arguments to global variables###
    input_file=args.i
    ID=args.ID
    atlas_select=args.a
    basc=args.basc
    parlistfile=args.ua
    procmem=list(args.pm)
    NETWORK=args.n
    thr=args.thr
    node_size=args.ns
    mask=args.m
    all_nets=args.an
    conn_model=args.model
    conf=args.confounds
    dens_thresh=args.dt
    adapt_thresh=args.at
    plot_switch=args.plt
    multi_atlas=args.ma
    multi_thr=args.mt
    bedpostx_dir=args.bpx
    bids=args.bids
    min_thr=args.min_thr
    max_thr=args.max_thr
    step_thr=args.step_thr
    #######################################

    ##Check required inputs for existence, and configure run
    if input_file.endswith('.txt'):
        with open(input_file) as f:
            subjects_list = f.read().splitlines()
    else:
        subjects_list = None

    if input_file is None and bedpostx_dir is None:
        print("Error: You must include a file path to either a standard space functional image in .nii or .nii.gz format or a path to a time-series text/csv file, with the -i flag")
        sys.exit()

    if ID is None and subjects_list is None:
        print("Error: You must include a subject ID in your command line call")
        sys.exit()

    if basc == True:
       from pynets import basc_run
       basc_run(subjects_list, basc_config)

    if dens_thresh is not None or adapt_thresh != False:
        thr=None
    else:
        thr=float(thr)

    if multi_thr==True:
        dens_thresh=None
        adapt_thresh=False
    else:
        min_thr=None
        max_thr=None
        step_thr=None

    ##Print inputs verbosely and set dir_path
    print("\n\n\n" + "------------------------------------------------------------------------")
    if input_file is not None and subjects_list is not None:
        print("\n")
        print('Running workflow of workflows across subjects:\n')
        print (str(subjects_list))
        print("\n")
    elif input_file is not None and bedpostx_dir is not None and subjects_list is None:
        print("\n")
        print('Running joint structural-functional connectometry...')
        print ("INPUT FILE: " + input_file)
        print("\n")
        ##Set directory path containing input file
        dir_path = os.path.dirname(os.path.realpath(input_file))
    elif input_file is not None and bedpostx_dir is None and subjects_list is None:
        print("\n")
        print('Running functional connectometry only...')
        print ("INPUT FILE: " + input_file)
        print("\n")
        ##Set directory path containing input file
        dir_path = os.path.dirname(os.path.realpath(input_file))

    print("\n")
    print ("SUBJECT ID: " + str(ID))
    print("\n")

    if parlistfile != None:
        atlas_name = parlistfile.split('/')[-1].split('.')[0]
        print ("ATLAS: " + str(atlas_name))
    else:
        print ("ATLAS: " + str(atlas_select))
        print("\n")

    if multi_atlas == True:
        atlas_select = None
        print('\nIterating across multiple atlases...\n')

    if NETWORK != None:
        print ("NETWORK: " + str(NETWORK))
    else:
        print("USING WHOLE-BRAIN CONNECTOME..." )
    print("-------------------------------------------------------------------------" + "\n\n\n")

    ##Import core modules
    import nilearn
    import numpy as np
    import networkx as nx
    import pandas as pd
    import nibabel as nib
    import seaborn as sns
    import numpy.linalg as npl
    import matplotlib
    import sklearn
    import matplotlib
    import warnings
    warnings.simplefilter("ignore")
    import matplotlib.pyplot as plt
    from numpy import genfromtxt
    from matplotlib import colors
    from nipype import Node, Workflow
    from nilearn import input_data, masking, datasets
    from nilearn import plotting as niplot
    from nipype.pipeline import engine as pe
    from nipype.interfaces import utility as niu
    from nipype.interfaces import io as nio
    from nilearn.input_data import NiftiLabelsMasker
    from nilearn.connectome import ConnectivityMeasure
    from nibabel.affines import apply_affine
    from nipype.interfaces.base import isdefined, Undefined
    from sklearn.covariance import GraphLassoCV, ShrunkCovariance, graph_lasso
    from nipype.interfaces.base import BaseInterface, BaseInterfaceInputSpec, TraitedSpec, File, traits

    def workflow_selector(input_file, ID, atlas_select, NETWORK, node_size, mask, thr, parlistfile, all_nets, conn_model, dens_thresh, conf, adapt_thresh, plot_switch, bedpostx_dir):
        import pynets
        from pynets import workflows

        nilearn_atlases=['atlas_aal', 'atlas_craddock_2012', 'atlas_destrieux_2009']


        ##Case 1: Whole-brain connectome with nilearn coord atlas
        if parlistfile == None and NETWORK == None and atlas_select not in nilearn_atlases:
            [est_path, thr] = workflows.wb_connectome_with_nl_atlas_coords(input_file, ID, atlas_select, NETWORK, node_size, mask, thr, all_nets, conn_model, dens_thresh, conf, adapt_thresh, plot_switch, bedpostx_dir)

        ##Case 2: Whole-brain connectome with user-specified atlas or nilearn atlas img
        elif NETWORK == None and (parlistfile != None or atlas_select in nilearn_atlases):
            [est_path, thr] = workflows.wb_connectome_with_us_atlas_coords(input_file, ID, atlas_select, NETWORK, node_size, mask, thr, parlistfile, all_nets, conn_model, dens_thresh, conf, adapt_thresh, plot_switch, bedpostx_dir)

        ##Case 3: RSN connectome with nilearn atlas or user-specified atlas
        elif NETWORK != None:
            [est_path, thr] = workflows.network_connectome(input_file, ID, atlas_select, NETWORK, node_size, mask, thr, parlistfile, all_nets, conn_model, dens_thresh, conf, adapt_thresh, plot_switch, bedpostx_dir)

        return est_path, thr

    class ExtractNetStatsInputSpec(BaseInterfaceInputSpec):
        sub_id = traits.Str(mandatory=True)
        NETWORK = traits.Any(mandatory=True)
        thr = traits.Any(mandatory=True)
        conn_model = traits.Str(mandatory=True)
        est_path1 = File(exists=True, mandatory=True, desc="")

    class ExtractNetStatsOutputSpec(TraitedSpec):
        out_file = File()

    class ExtractNetStats(BaseInterface):
        input_spec = ExtractNetStatsInputSpec
        output_spec = ExtractNetStatsOutputSpec

        def _run_interface(self, runtime):
            from pynets.netstats import extractnetstats
            out = extractnetstats(
                self.inputs.sub_id,
                self.inputs.NETWORK,
                self.inputs.thr,
                self.inputs.conn_model,
                self.inputs.est_path1)
            setattr(self, '_outpath', out)
            return runtime

        def _list_outputs(self):
            import os.path as op
            return {'out_file': op.abspath(getattr(self, '_outpath'))}

    ##save net metric files to pandas dataframes interface
    def export_to_pandas(csv_loc, ID, NETWORK, out_file=None):
        try:
            import cPickle
        except ImportError:
            import _pickle as cPickle
        if NETWORK != None:
            met_list_picke_path = os.path.dirname(os.path.abspath(csv_loc)) + '/met_list_pickle_' + NETWORK
        else:
            met_list_picke_path = os.path.dirname(os.path.abspath(csv_loc)) + '/met_list_pickle_WB'
        metric_list_names = cPickle.load(open(met_list_picke_path, 'rb'))
        df = pd.read_csv(csv_loc, delimiter='\t', header=None).fillna('')
        df = df.T
        column_headers={k: v for k, v in enumerate(metric_list_names)}
        df = df.rename(columns=column_headers)
        df['id'] = range(1, len(df) + 1)
        cols = df.columns.tolist()
        ix = cols.index('id')
        cols_ID = cols[ix:ix+1]+cols[:ix]+cols[ix+1:]
        df = df[cols_ID]
        df['id'] = df['id'].astype('object')
        df['id'].values[0] = ID
        out_file = csv_loc.split('.csv')[0]
        df.to_pickle(out_file)
        return(out_file)

    class Export2PandasInputSpec(BaseInterfaceInputSpec):
        in_csv = File(exists=True, mandatory=True, desc="")
        sub_id = traits.Str(mandatory=True)
        NETWORK = traits.Any(mandatory=True)
        out_file = File('output_export2pandas.csv', usedefault=True)

    class Export2PandasOutputSpec(TraitedSpec):
        out_file = File()

    class Export2Pandas(BaseInterface):
        input_spec = Export2PandasInputSpec
        output_spec = Export2PandasOutputSpec

        def _run_interface(self, runtime):
            export_to_pandas(
                self.inputs.in_csv,
                self.inputs.sub_id,
                self.inputs.NETWORK,
                out_file=self.inputs.out_file)
            return runtime

        def _list_outputs(self):
            import os.path as op
            return {'out_file': op.abspath(self.inputs.out_file)}

    import_list=[ "import sys", "import os", "from sklearn.model_selection import train_test_split",
    "import warnings", "import gzip", "import nilearn", "import numpy as np",
    "import networkx as nx", "import pandas as pd", "import nibabel as nib",
    "import seaborn as sns", "import numpy.linalg as npl", "import matplotlib",
    "matplotlib.use('Agg')", "import matplotlib.pyplot as plt", "from numpy import genfromtxt",
    "from matplotlib import colors", "from nipype import Node, Workflow",
    "from nilearn import input_data, masking, datasets", "from nilearn import plotting as niplot",
    "from nipype.pipeline import engine as pe", "from nipype.interfaces import utility as niu",
    "from nipype.interfaces import io as nio", "from nilearn.input_data import NiftiLabelsMasker",
    "from nilearn.connectome import ConnectivityMeasure", "from nibabel.affines import apply_affine",
    "from nipype.interfaces.base import isdefined, Undefined",
    "from sklearn.covariance import GraphLassoCV, ShrunkCovariance, graph_lasso",
    "from nipype.interfaces.base import BaseInterface, BaseInterfaceInputSpec, TraitedSpec, File, traits" ]

    def init_wf_single_subject(ID, input_file, dir_path, atlas_select, NETWORK,
    node_size, mask, thr, parlistfile, all_nets, conn_model, dens_thresh, conf,
    adapt_thresh, plot_switch, bedpostx_dir, multi_thr, multi_atlas, min_thr,
    max_thr, step_thr):
        wf = pe.Workflow(name='PyNets_' + str(ID))
        #wf.base_directory='/tmp/pynets'
        ##Create input/output nodes
        #1) Add variable to IdentityInterface if user-set
        inputnode = pe.Node(niu.IdentityInterface(fields=['in_file', 'ID',
        'atlas_select', 'NETWORK', 'thr', 'node_size', 'mask', 'parlistfile',
        'all_nets', 'conn_model', 'dens_thresh', 'conf', 'adapt_thresh', 'plot_switch',
        'bedpostx_dir']), name='inputnode')

        #2)Add variable to input nodes if user-set (e.g. inputnode.inputs.WHATEVER)
        inputnode.inputs.in_file = input_file
        inputnode.inputs.ID = ID
        inputnode.inputs.atlas_select = atlas_select
        inputnode.inputs.NETWORK = NETWORK
        inputnode.inputs.thr = thr
        inputnode.inputs.node_size = node_size
        inputnode.inputs.mask = mask
        inputnode.inputs.parlistfile = parlistfile
        inputnode.inputs.all_nets = all_nets
        inputnode.inputs.conn_model = conn_model
        inputnode.inputs.dens_thresh = dens_thresh
        inputnode.inputs.conf = conf
        inputnode.inputs.adapt_thresh = adapt_thresh
        inputnode.inputs.plot_switch = plot_switch
        inputnode.inputs.bedpostx_dir = bedpostx_dir

        #3) Add variable to function nodes
        ##Create function nodes
        imp_est = pe.Node(niu.Function(input_names = ['input_file', 'ID', 'atlas_select',
        'NETWORK', 'node_size', 'mask', 'thr', 'parlistfile', 'all_nets', 'conn_model',
        'dens_thresh', 'conf', 'adapt_thresh', 'plot_switch', 'bedpostx_dir'],
        output_names = ['est_path', 'thr'], function=workflow_selector, imports=import_list),
        name = "imp_est")

        imp_est_iterables=[]
        if multi_thr==True:
            print('Iterating pipeline across multiple thresholds...')
            iter_thresh = [str(i) for i in np.round(np.arange(float(min_thr),
            float(max_thr), float(step_thr)),decimals=2).tolist()]
            imp_est_iterables.append(("thr", iter_thresh))
        if multi_atlas==True:
            print('Iterating pipeline across multiple atlases...')
            atlas_iterables = ("atlas_select", ['coords_power_2011',
            'coords_dosenbach_2010', 'atlas_destrieux_2009', 'atlas_aal'])
            imp_est_iterables.append(atlas_iterables)

        if imp_est_iterables:
            imp_est.iterables = imp_est_iterables

        net_mets_node = pe.Node(ExtractNetStats(), name = "ExtractNetStats")
        export_to_pandas_node = pe.Node(Export2Pandas(), name = "export_to_pandas")

        ##Create data sink
        #datasink = pe.Node(nio.DataSink(), name='sinker')
        #datasink.inputs.base_directory = dir_path + '/DataSink'

        ##Add variable to workflow
        ##Connect nodes of workflow
        wf.connect([
            (inputnode, imp_est, [('in_file', 'input_file'),
                                  ('ID', 'ID'),
                                  ('atlas_select', 'atlas_select'),
                                  ('NETWORK', 'NETWORK'),
                                  ('node_size', 'node_size'),
                                  ('mask', 'mask'),
                                  ('thr', 'thr'),
                                  ('parlistfile', 'parlistfile'),
                                  ('all_nets', 'all_nets'),
                                  ('conn_model', 'conn_model'),
                                  ('dens_thresh', 'dens_thresh'),
                                  ('conf', 'conf'),
                                  ('adapt_thresh', 'adapt_thresh'),
                                  ('plot_switch', 'plot_switch'),
                                  ('bedpostx_dir', 'bedpostx_dir')]),
            (inputnode, net_mets_node, [('ID', 'sub_id'),
                                       ('NETWORK', 'NETWORK'),
                                       ('conn_model', 'conn_model')]),
            (imp_est, net_mets_node, [('est_path', 'est_path1'),
                                      ('thr', 'thr')]),
            #(net_mets_cov_node, datasink, [('est_path', 'csv_loc')]),
            (inputnode, export_to_pandas_node, [('ID', 'sub_id'),
                                            ('NETWORK', 'NETWORK')]),
            (net_mets_node, export_to_pandas_node, [('out_file', 'in_csv')]),
            #(export_to_pandas1, datasink, [('out_file', 'pandas_df)]),
        ])
        return wf

    def wf_multi_subject(subjects_list, atlas_select, NETWORK, node_size, mask,
    thr, parlistfile, all_nets, conn_model, dens_thresh, conf, adapt_thresh,
    plot_switch, bedpostx_dir, multi_thr, multi_atlas, min_thr, max_thr, step_thr):
        wf_multi = pe.Workflow(name='PyNets_multisubject')
        i=0
        for _file in subjects_list:
            wf_single_subject = init_wf_single_subject(ID=os.path.dirname(os.path.realpath(subjects_list[i])).split('/')[-1],
                               input_file=_file,
                               dir_path=os.path.dirname(os.path.realpath(subjects_list[i])),
                               atlas_select=atlas_select,
                               NETWORK=NETWORK,
                               node_size=node_size,
                               mask=mask,
                               thr=thr,
                               parlistfile=parlistfile,
                               all_nets=all_nets,
                               conn_model=conn_model,
                               dens_thresh=dens_thresh,
                               conf=conf,
                               adapt_thresh=adapt_thresh,
                               plot_switch=plot_switch,
                               bedpostx_dir=bedpostx_dir,
                               multi_thr=multi_thr,
                               multi_atlas= multi_atlas,
                               min_thr=min_thr,
                               max_thr=max_thr,
                               step_thr=step_thr)
            wf_multi.add_nodes([wf_single_subject])
            i = i + 1
        return wf_multi

    ##Multi-subject workflow generator
    if subjects_list is not None:
        wf_multi = wf_multi_subject(subjects_list, atlas_select, NETWORK, node_size,
        mask, thr, parlistfile, all_nets, conn_model, dens_thresh, conf, adapt_thresh,
        plot_switch, bedpostx_dir, multi_thr, multi_atlas, min_thr, max_thr, step_thr)
<<<<<<< HEAD
        plugin_args = { 'n_procs' : int(procmem[0]),'memory_gb': int(procmem[2])} 
        #wf_multi.run(plugin='MultiProc')
=======
        #wf_multi.run(plugin='MultiProc')
        plugin_args = { 'n_procs' : int(procmem[0]),'memory_gb': int(procmem[2])}
>>>>>>> a5f0504d
        wf_multi.run(plugin='MultiProc', plugin_args= plugin_args)
    ##Single-subject workflow generator
    else:
        wf = init_wf_single_subject(ID, input_file, dir_path, atlas_select, NETWORK,
        node_size, mask, thr, parlistfile, all_nets, conn_model, dens_thresh, conf,
        adapt_thresh, plot_switch, bedpostx_dir, multi_thr, multi_atlas, min_thr,
        max_thr, step_thr)
        #wf.run(plugin='MultiProc')
<<<<<<< HEAD
        plugin_args = { 'n_procs' : int(procmem[0]),'memory_gb': int(procmem[2])} 
=======
        plugin_args = { 'n_procs' : int(procmem[0]),'memory_gb': int(procmem[2])}
>>>>>>> a5f0504d
        wf.run(plugin='MultiProc', plugin_args= plugin_args)



    print('Time execution : ', timeit.default_timer() - start_time)<|MERGE_RESOLUTION|>--- conflicted
+++ resolved
@@ -482,13 +482,8 @@
         wf_multi = wf_multi_subject(subjects_list, atlas_select, NETWORK, node_size,
         mask, thr, parlistfile, all_nets, conn_model, dens_thresh, conf, adapt_thresh,
         plot_switch, bedpostx_dir, multi_thr, multi_atlas, min_thr, max_thr, step_thr)
-<<<<<<< HEAD
-        plugin_args = { 'n_procs' : int(procmem[0]),'memory_gb': int(procmem[2])} 
-        #wf_multi.run(plugin='MultiProc')
-=======
         #wf_multi.run(plugin='MultiProc')
         plugin_args = { 'n_procs' : int(procmem[0]),'memory_gb': int(procmem[2])}
->>>>>>> a5f0504d
         wf_multi.run(plugin='MultiProc', plugin_args= plugin_args)
     ##Single-subject workflow generator
     else:
@@ -497,11 +492,7 @@
         adapt_thresh, plot_switch, bedpostx_dir, multi_thr, multi_atlas, min_thr,
         max_thr, step_thr)
         #wf.run(plugin='MultiProc')
-<<<<<<< HEAD
         plugin_args = { 'n_procs' : int(procmem[0]),'memory_gb': int(procmem[2])} 
-=======
-        plugin_args = { 'n_procs' : int(procmem[0]),'memory_gb': int(procmem[2])}
->>>>>>> a5f0504d
         wf.run(plugin='MultiProc', plugin_args= plugin_args)
 
 
