--- conflicted
+++ resolved
@@ -38,13 +38,8 @@
         help='Path to nifti-formatted parcellation image file')
     parser.add_argument('-pm',
         metavar='Number of Cores and GB of Memory',
-<<<<<<< HEAD
         default= '2,4',
-        help='Number of cores to use, number of GB of memory to use')
-=======
-        default=[2,4],
         help='Number of cores to use, number of GB of memory to use, please enter as two integer seperated by a comma')
->>>>>>> 7b3c29c7
     parser.add_argument('-n',
         metavar='RSN',
         default=None,
@@ -121,12 +116,7 @@
     atlas_select=args.a
     basc=args.basc
     parlistfile=args.ua
-<<<<<<< HEAD
     procmem=list(eval(str((args.pm))))
-=======
-    pm0=args.pm.split(',')
-    procmem=list(pm0)
->>>>>>> 7b3c29c7
     NETWORK=args.n
     thr=args.thr
     node_size=args.ns
@@ -144,17 +134,9 @@
     min_thr=args.min_thr
     max_thr=args.max_thr
     step_thr=args.step_thr
-<<<<<<< HEAD
     
     print('Starting up! ヾ｜￣ー￣｜ﾉ')
-    
-    
-=======
-    import pdb
-    pdb.set_trace()
-    #######################################
-
->>>>>>> 7b3c29c7
+
     ##Check required inputs for existence, and configure run
     if input_file.endswith('.txt'):
         with open(input_file) as f:
@@ -173,12 +155,8 @@
     if basc == True:
        from pynets import basc_run
        basc_run(subjects_list, basc_config)
-<<<<<<< HEAD
        parlistfile='/Users/aki.nikolaidis/PyTest/workflow_output/gsclusters_img/group_stability_clusters.nii.gz'
        
-=======
-
->>>>>>> 7b3c29c7
     if dens_thresh is not None or adapt_thresh != False:
         thr=None
     else:
@@ -515,10 +493,6 @@
         wf_multi = wf_multi_subject(subjects_list, atlas_select, NETWORK, node_size,
         mask, thr, parlistfile, all_nets, conn_model, dens_thresh, conf, adapt_thresh,
         plot_switch, bedpostx_dir, multi_thr, multi_atlas, min_thr, max_thr, step_thr)
-<<<<<<< HEAD
-        plugin_args = { 'n_procs' : int(procmem[0]),'memory_gb': int(procmem[1])} 
-=======
->>>>>>> 7b3c29c7
         #wf_multi.run(plugin='MultiProc')
         plugin_args = { 'n_procs' : int(procmem[0]),'memory_gb': int(procmem[1])}
         wf_multi.run(plugin='MultiProc', plugin_args= plugin_args)
@@ -529,11 +503,7 @@
         adapt_thresh, plot_switch, bedpostx_dir, multi_thr, multi_atlas, min_thr,
         max_thr, step_thr)
         #wf.run(plugin='MultiProc')
-<<<<<<< HEAD
-        plugin_args = { 'n_procs' : int(procmem[0]),'memory_gb': int(procmem[1])} 
-=======
         plugin_args = { 'n_procs' : int(procmem[0]),'memory_gb': int(procmem[1])}
->>>>>>> 7b3c29c7
         wf.run(plugin='MultiProc', plugin_args= plugin_args)
 
     print('Time execution : ', timeit.default_timer() - start_time)