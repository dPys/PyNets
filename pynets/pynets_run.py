--- conflicted
+++ resolved
@@ -134,11 +134,6 @@
     min_thr=args.min_thr
     max_thr=args.max_thr
     step_thr=args.step_thr
-<<<<<<< HEAD
-    #import pdb;pdb.set_trace()
-=======
-    basc=args.basc
->>>>>>> 691b3ef4
     #######################################
 
     ##Check required inputs for existence, and configure run
@@ -497,13 +492,9 @@
         adapt_thresh, plot_switch, bedpostx_dir, multi_thr, multi_atlas, min_thr,
         max_thr, step_thr)
         #wf.run(plugin='MultiProc')
-<<<<<<< HEAD
         plugin_args = { 'n_procs' : int(procmem[0]),'memory_gb': int(procmem[2])} 
         wf.run(plugin='MultiProc', plugin_args= plugin_args)
-=======
-
-        plugin_args = { ‘n_procs’ : 2,‘memory_gb’: 4} 
-        wf.run(plugin=‘MultiProc’, plugin_args= plugin_args)
->>>>>>> 691b3ef4
+
+
 
     print('Time execution : ', timeit.default_timer() - start_time)