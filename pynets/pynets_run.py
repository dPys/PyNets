--- conflicted
+++ resolved
@@ -28,13 +28,10 @@
         metavar='Atlas',
         default='coords_power_2011',
         help='Specify a single coordinate atlas parcellation of those availabe in nilearn. Default is coords_power_2011. Available atlases are:\n\natlas_aal \natlas_destrieux_2009 \ncoords_dosenbach_2010 \ncoords_power_2011')
-<<<<<<< HEAD
-=======
     parser.add_argument('-basc',
-       metavar='BASC',
        default=False,
+       action='store_true',
        help='Specify whether you want to run BASC to calculate a group level set of nodes')                              
->>>>>>> d53d39de
     parser.add_argument('-ua',
         metavar='Path to parcellation file',
         default=None,
@@ -131,6 +128,7 @@
     min_thr=args.min_thr
     max_thr=args.max_thr
     step_thr=args.step_thr
+    basc=args.basc
     #######################################
 
     ##Check required inputs for existence, and configure run
@@ -147,13 +145,11 @@
     if ID is None and subjects_list is None:
         print("Error: You must include a subject ID in your command line call")
         sys.exit()
-<<<<<<< HEAD
-
-=======
+
     if basc == True:
        from pynets import basc_run
        basc_run(subjects_list, basc_config)
->>>>>>> d53d39de
+
     if dens_thresh is not None or adapt_thresh != False:
         thr=None
     else:
@@ -491,12 +487,8 @@
         adapt_thresh, plot_switch, bedpostx_dir, multi_thr, multi_atlas, min_thr,
         max_thr, step_thr)
         #wf.run(plugin='MultiProc')
-<<<<<<< HEAD
-        wf.run()
-
-=======
+
         plugin_args = { ‘n_procs’ : 2,‘memory_gb’: 4} 
         wf.run(plugin=‘MultiProc’, plugin_args= plugin_args)
-#el Barto was here
->>>>>>> d53d39de
+
     print('Time execution : ', timeit.default_timer() - start_time)