--- conflicted
+++ resolved
@@ -548,20 +548,20 @@
         print(Style.RESET_ALL)
         #return None
 
-
 def run_tracking(step_curv_combinations, recon_shelved,
                  n_seeds_per_iter, traversal, maxcrossing, max_length,
                  pft_back_tracking_dist, pft_front_tracking_dist,
                  particle_count, roi_neighborhood_tol, min_length,
                  track_type, min_separation_angle, sphere, tiss_class,
-<<<<<<< HEAD
-                 tissues4d, cache_dir, min_seeds=100):
+                 tissue_shelved, verbose=False):
    """
     Create a density map of the list of streamlines.
 
     Parameters
     ----------
-    step_curv_combinations
+    step_curv_combinations : list
+        List of tuples representing all pair combinations of step sizes and 
+        curvature thresholds from which to sample streamlines.
     recon_path : str
         File path to diffusion reconstruction model.
     n_seeds_per_iter : int
@@ -605,25 +605,14 @@
         DiPy object for modeling diffusion directions on a sphere.
     tiss_class : str
         Tissue classification method.
-    tissues4d
-    cache_dir
-    min_seeds=100
-
+    tissue_shelved : str
+        File path to joblib-shelved 4D T1w tissue segmentations in native diffusion space.
+    
     Returns
     -------
-    streams : str
-        File path to saved streamline array sequence in DTK-compatible
-        trackvis (.trk) format.
-    dir_path : str
-        Path to directory containing subject derivative data for a given
-        pynets run.
-    dm_path : str
-        File path to fiber density map Nifti1Image.
+    streamlines : ArraySequence
+        DiPy list/array-like object of streamline points from tractography.
     """
-=======
-                 tissue_shelved, verbose=False):
->>>>>>> fcc1d8eb
-
     import gc
     import time
     import numpy as np
