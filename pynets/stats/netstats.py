--- conflicted
+++ resolved
@@ -1419,29 +1419,6 @@
                     "\nWARNING: Louvain community detection failed. "
                     "Proceeding with single community affiliation vector...")
                 break
-<<<<<<< HEAD
-    # elif num_comms > len(G.edges()) / 10:
-    #     resolution = 0.1
-    #     tries = 0
-    #     while num_comms == 1:
-    #         ci = np.array(
-    #             list(
-    #                 community.best_partition(
-    #                     G,
-    #                     resolution=resolution).values()))
-    #         num_comms = len(np.unique(ci))
-    #         print(
-    #             f"{'Found '}{num_comms}{' communities at resolution: '}"
-    #             f"{resolution}{'...'}"
-    #         )
-    #         resolution = resolution / 10
-    #         tries = tries + 1
-    #         if tries > 100:
-    #             print(
-    #                 "\nWARNING: Louvain community detection failed. "
-    #                 "Proceeding with single community affiliation vector...")
-    #             break
-=======
     elif num_comms > len(G.edges()) / 10:
         resolution = 0.1
         tries = 0
@@ -1463,7 +1440,6 @@
                     "\nWARNING: Louvain community detection failed. "
                     "Proceeding with single community affiliation vector...")
                 break
->>>>>>> ec15042d
     else:
         print(
             f"{'Found '}{num_comms}{' communities at resolution: '}"
