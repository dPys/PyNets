--- conflicted
+++ resolved
@@ -198,11 +198,7 @@
             python -m pip install --upgrade pip setuptools
       - run:
           name: Install pytest
-<<<<<<< HEAD
-          command: python -m pip install pytest pytest-cov pytest-sugar pytest-circleci-parallelized pytest-split pytest-xdist[psutil] anyio pytest-timeout pytest-forked coverage
-=======
-          command: python -m pip install pytest pytest-cov pytest-sugar pytest-circleci-parallelized pytest-split pytest-xdist[psutil] pytest-timeout coverage
->>>>>>> 101a879c
+          command: python -m pip install pytest pytest-cov pytest-sugar pytest-circleci-parallelized pytest-split pytest-xdist[psutil] pytest-timeout pytest-forked coverage
       - run:
           name: Install system dependencies and LFS
           no_output_timeout: 30m
