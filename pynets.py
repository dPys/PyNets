--- conflicted
+++ resolved
@@ -567,7 +567,7 @@
             [coords_all, atlas_name] = fetch_nilearn_atlas_coords(atlas_select)
 
             if atlas_name == 'Power 2011 atlas':
-<<<<<<< HEAD
+
                 ##Reference RSN list
                 load_path = pynets_dir + '/RSN_refs/' + NETWORK + '_coords.csv'
                 df = pd.read_csv(load_path).ix[:,0:4]
@@ -575,15 +575,7 @@
                 net_coords = []
                 labels = []
                 for i in range(len(df)):
-=======
-            	##Reference RSN list
-            	load_path = pynets_dir + '/RSN_refs/' + NETWORK + '_coords.csv'
-		df = pd.read_csv(load_path).ix[:,0:4]
-		i=1
-		net_coords = []
-		labels = []
-		for i in range(len(df)):
->>>>>>> 10d489fc
+
               	    print("ROI Reference #: " + str(i))
               	    x = int(df.ix[i,1])
               	    y = int(df.ix[i,2])
