﻿#!/usr/bin/env python
# -*- coding: utf-8 -*-
"""
Created on Wed Dec 27 16:19:14 2017
@authors: Derek Pisner, Alex Ayala, & Ryan Hammonds
"""
import pytest
import numpy as np
import networkx as nx
import time
from pathlib import Path
from pynets.stats import netstats
import logging

logger = logging.getLogger(__name__)
logger.setLevel(50)


@pytest.mark.parametrize("value", [True, 2, 3.14, "word", {}])
def test_get_prop_type(value):
    """
    Test for get_prop_type() functionality
    """
    start_time = time.time()
    tname, value, key = netstats.get_prop_type(value)
    print("%s%s%s" % ('test_get_prop_type --> finished: ',
                      np.round(time.time() - start_time, 1), 's'))
    if value == 2:
        value = int(value)

    if type(value) == bool:
        assert tname is 'bool'

    elif type(value) == float or type(value) == int:
        assert tname is 'float'

    elif type(value) == dict:
        assert tname is 'object'

    elif type(value) == bytes:
        assert tname is 'string'


def test_nx2gt():
    """
    Test for nx2gt() functionality
    """
    base_dir = str(Path(__file__).parent/"examples")
    in_mat = np.load(f"{base_dir}/miscellaneous/graphs/002_modality-func_rsn-Default_model-cov_nodetype-spheres-2mm_smooth-2fwhm_hpass-0.1Hz_thrtype-PROP_thr-0.95.npy")
    nxG = nx.from_numpy_array(in_mat)

    start_time = time.time()
    gtG = netstats.nx2gt(nxG)
    print("%s%s%s" % ('test_nx2gt --> finished: ',
                      np.round(time.time() - start_time, 1), 's'))
    try:
        import graph_tool.all as gt
        assert type(gtG) is gt.graph_tool.Graph
    except ImportError as e:
        print(e, "graph_tool not installed!")
        assert gtG is not None


def test_np2gt():
    """
    Test for np2gt() functionality
    """
    base_dir = str(Path(__file__).parent/"examples")
    in_mat = np.load(f"{base_dir}/miscellaneous/graphs/002_modality-func_rsn-Default_model-cov_nodetype-spheres-2mm_smooth-2fwhm_hpass-0.1Hz_thrtype-PROP_thr-0.95.npy")

    start_time = time.time()
    Gt = netstats.np2gt(in_mat)
    print("%s%s%s" % ('test_np2gt --> finished: ',
                      np.round(time.time() - start_time, 1), 's'))
    try:
        import graph_tool.all as gt
        assert type(Gt) is gt.graph_tool.Graph
    except ImportError as e:
        print(e, "graph_tool not installed!")
        assert Gt is not None


def test_average_shortest_path_length_for_all():
    """
    Test for average_shortest_path_length_for_all functionality
    """
    base_dir = str(Path(__file__).parent/"examples")
    in_mat = np.load(f"{base_dir}/miscellaneous/graphs/002_modality-func_rsn-Default_model-cov_nodetype-spheres-2mm_smooth-2fwhm_hpass-0.1Hz_thrtype-PROP_thr-0.95.npy")
    G = nx.from_numpy_array(in_mat)

    start_time = time.time()
    avgest_path_len = netstats.average_shortest_path_length_for_all(G)
    print("%s%s%s" % ('test_average_shortest_path_length_for_all --> finished: ',
                      np.round(time.time() - start_time, 1), 's'))
    assert avgest_path_len > 0
    assert type(avgest_path_len) == float


def test_average_local_efficiency():
    """
    Test for average_local_efficiency functionality
    """
    base_dir = str(Path(__file__).parent/"examples")
    in_mat = np.load(f"{base_dir}/miscellaneous/graphs/002_modality-func_rsn-Default_model-cov_nodetype-spheres-2mm_smooth-2fwhm_hpass-0.1Hz_thrtype-PROP_thr-0.95.npy")
    G = nx.from_numpy_array(in_mat)

    start_time = time.time()
    average_local_efficiency = netstats.average_local_efficiency(G, engine='nx')
    print("%s%s%s" % ('test_average_local_efficiency --> finished: ',
                      np.round(time.time() - start_time, 1), 's'))
    assert average_local_efficiency > 0
    assert average_local_efficiency.dtype == float


# used random node_comm_aff_mat
def test_create_communities():
    """
    Test for create_communities functionality
    """
    base_dir = str(Path(__file__).parent/"examples")
    node_comm_aff_mat = np.random.rand(5,5)
    node_num = 3

    start_time = time.time()
    com_assign = netstats.create_communities(node_comm_aff_mat, node_num)
    print("%s%s%s" % ('test_create_communities --> finished: ',
                      np.round(time.time() - start_time, 1), 's'))
    assert len(com_assign) > 0


@pytest.mark.parametrize("degree", ['undirected', 'in', 'out'])
def test_participation_coef(degree):
    """
    Test for participation_coef functionality
    """
    base_dir = str(Path(__file__).parent/"examples")
    in_mat = np.load(f"{base_dir}/miscellaneous/graphs/002_modality-func_rsn-Default_model-cov_nodetype-spheres-2mm_smooth-2fwhm_hpass-0.1Hz_thrtype-PROP_thr-0.95.npy")
    ci = np.ones(in_mat.shape[0])
    ci_dim = int(np.shape(ci)[0])
    W = np.random.rand(ci_dim, ci_dim)

    start_time = time.time()
    P = netstats.participation_coef(W, ci, degree=degree)
    print("%s%s%s" % ('test_participation_coef --> finished: ',
                      str(np.round(time.time() - start_time, 1)), 's'))
    assert P.size > 0


def test_modularity():
    """
    Test for modularity functionality
    """
    import community
    base_dir = str(Path(__file__).parent/"examples")
    in_mat = np.load(f"{base_dir}/miscellaneous/graphs/002_modality-func_rsn-Default_model-cov_nodetype-spheres-2mm_smooth-2fwhm_hpass-0.1Hz_thrtype-PROP_thr-0.95.npy")
    G = nx.from_numpy_matrix(in_mat)

    start_time = time.time()
    ci_dict = community.best_partition(G)
    mod = community.community_louvain.modularity(ci_dict, G)
    print("%s%s%s" % ('test_modularity --> finished: ',
                      str(np.round(time.time() - start_time, 1)), 's'))
    assert type(ci_dict) == dict
    assert type(mod) == float


def test_diversity_coef_sign():
    """
    Test for diversity_coef_sign functionality
    """
    base_dir = str(Path(__file__).parent/"examples")
    in_mat = np.load(f"{base_dir}/miscellaneous/graphs/002_modality-func_rsn-Default_model-cov_nodetype-spheres-2mm_smooth-2fwhm_hpass-0.1Hz_thrtype-PROP_thr-0.95.npy")
    ci = np.ones(in_mat.shape[0])
    ci_dim = int(np.shape(ci)[0])
    W = np.random.rand(ci_dim, ci_dim)

    start_time = time.time()
    [Hpos, Hneg] = netstats.diversity_coef_sign(W, ci)
    print("%s%s%s" % ('test_diversity_coef_sign() --> finished: ',
                      str(np.round(time.time() - start_time, 1)), 's'))

    assert Hpos.size > 0
    assert Hneg.size > 0


@pytest.mark.parametrize("clustering",
    [
        'single',
        pytest.param('complete', marks=pytest.mark.xfail(raises=ValueError)),
        pytest.param(None, marks=pytest.mark.xfail(raises=ValueError))
    ]
)
def test_link_communities(clustering):
    """
    Test for link_communities functionality
    """
    base_dir = str(Path(__file__).parent/"examples")
    in_mat = np.load(f"{base_dir}/miscellaneous/sub-0021001_rsn-Default_nodetype-parc_model-sps_template-MNI152_T1_thrtype-DENS_thr-0.19.npy")

    start_time = time.time()
    M = netstats.link_communities(in_mat, type_clustering=clustering)
    print("%s%s%s" % ('test_link_communities --> finished: ',
                      str(np.round(time.time() - start_time, 1)), 's'))

    assert type(M) is np.ndarray
    assert np.sum(M) == 24


@pytest.mark.parametrize("connected_case", [True, False])
@pytest.mark.parametrize("fallback_lcc", [True, False])
def test_prune_disconnected(connected_case, fallback_lcc):
    """
    Test pruning functionality
    """
    base_dir = str(Path(__file__).parent/"examples")
    if connected_case is True:
        in_mat = np.load(f"{base_dir}/miscellaneous/graphs/002_modality-func_rsn-Default_model-cov_nodetype-spheres-2mm_smooth-2fwhm_hpass-0.1Hz_thrtype-PROP_thr-0.95.npy")
        G = nx.from_numpy_array(in_mat)
    elif connected_case is False:
        G = nx.Graph()
        G.add_edge(1, 2)
        G.add_node(3)

    start_time = time.time()
    [G_out, pruned_nodes] = netstats.prune_disconnected(G, fallback_lcc = fallback_lcc)
    print("%s%s%s" % ('test_prune_disconnected --> finished: ',
                      str(np.round(time.time() - start_time, 1)), 's'))

    assert type(G_out) is nx.Graph
    assert type(pruned_nodes) is list
    if connected_case is True:
        assert len(pruned_nodes) == 0
    elif connected_case is False:
        assert len(pruned_nodes) > 0
        assert len(list(G_out.nodes())) < len(list(G.nodes()))


@pytest.mark.parametrize("method", ["betweenness", "richclub", "coreness", "eigenvector"])
def test_most_important(method):
    """
    Test pruning for most important nodes functionality
    """
    base_dir = str(Path(__file__).parent/"examples")
    in_mat = np.load(f"{base_dir}/miscellaneous/graphs/002_modality-func_rsn-Default_model-cov_nodetype-spheres-2mm_smooth-2fwhm_hpass-0.1Hz_thrtype-PROP_thr-0.95.npy")
    G = nx.from_numpy_array(in_mat)

    start_time = time.time()
    Gt, pruned_nodes = netstats.most_important(G, method=method)
    print("%s%s%s" % ('test_most_important --> finished: ',
                      str(np.round(time.time() - start_time, 1)), 's'))

    assert Gt is not None
    assert pruned_nodes is not None


@pytest.mark.parametrize("binary", [True, False])
@pytest.mark.parametrize("prune", [0, 1, 2, 3])
@pytest.mark.parametrize("norm", [1, 2, 3, 4, 5, 6])
@pytest.mark.parametrize("conn_model", ['corr', 'cov', 'sps', 'partcorr'])
def test_extractnetstats(binary, prune, norm, conn_model):
    """
    Test extractnetstats functionality
    """
    base_dir = str(Path(__file__).parent/"examples")
    ID = '002'
    network = 'Default'
    thr = 0.95
    est_path = f"{base_dir}/miscellaneous/sub-0021001_rsn-Default_nodetype-parc_model-sps_template-MNI152_T1_thrtype-DENS_thr-0.19.npy"
    roi = None

    start_time = time.time()
    out_path = netstats.extractnetstats(ID=ID, network=network, thr=thr, conn_model=conn_model, est_path=est_path, roi=roi, prune=prune,
                                        norm=norm, binary=binary)
    print("%s%s%s" % ('test_extractnetstats --> finished: ',
                      str(np.round(time.time() - start_time, 1)), 's'))

    assert out_path is not None

    # Cover exceptions. This can definiely be improved. It increases coverage, but not as throughly
    # as I hoped.
    from tempfile import NamedTemporaryFile
    f_temp = NamedTemporaryFile(mode='w+', suffix='.npy')

    nan_array = np.empty((5, 5))
    nan_array[:] = np.nan

    np.save(f_temp.name, nan_array)
    est_path = f_temp.name

    try:
        out_path = netstats.extractnetstats(ID, network, thr, conn_model, est_path, roi, prune,
                                            norm, binary)
    except PermissionError:
        pass


def test_raw_mets():
    """
    Test raw_mets extraction functionality
    """
    from pynets.stats.netstats import global_efficiency, average_local_efficiency
    from networkx.algorithms import degree_assortativity_coefficient, average_clustering, average_shortest_path_length, degree_pearson_correlation_coefficient, graph_number_of_cliques, transitivity, sigma
    base_dir = str(Path(__file__).parent/"examples")
    est_path = f"{base_dir}/miscellaneous/sub-0021001_rsn-Default_nodetype-parc_model-sps_template-MNI152_T1_thrtype-DENS_thr-0.19.npy"
    in_mat = np.load(est_path)
    G = nx.from_numpy_array(in_mat)
    [G, _] = netstats.prune_disconnected(G)
    metric_list_glob = [global_efficiency, average_local_efficiency,
                        degree_assortativity_coefficient,
                        average_clustering, average_shortest_path_length,
                        degree_pearson_correlation_coefficient,
                        graph_number_of_cliques, transitivity]
    for i in metric_list_glob:
        net_met_val = netstats.raw_mets(G, i, engine='nx')
        assert net_met_val is not np.nan
        assert type(net_met_val) == float


def test_subgraph_number_of_cliques_for_all():
    """
    Test cliques computation
    """
    base_dir = str(Path(__file__).parent/"examples")
    in_mat = np.load(f"{base_dir}/miscellaneous/graphs/002_modality-func_rsn-Default_model-cov_nodety"
                     f"pe-spheres-2mm_smooth-2fwhm_hpass-0.1Hz_thrtype-PROP_thr-0.95.npy")

    start_time = time.time()
    G = nx.from_numpy_array(in_mat)
    print("%s%s%s" % ('test_subgraph_number_of_cliques_for_all --> finished: ',
                      str(np.round(time.time() - start_time, 1)), 's'))


    cliques = netstats.subgraph_number_of_cliques_for_all(G)

    assert cliques > 0


@pytest.mark.parametrize("approach",
    [
    'clustering',
    'transitivity',
    pytest.param('impossible', marks=pytest.mark.xfail(raises=ValueError))
    ]
)
@pytest.mark.parametrize("reference",
    [
    'random',
    'lattice',
    #'fast',
    pytest.param('impossible', marks=pytest.mark.xfail(raises=ValueError))
    ]
)
def test_smallworldness(approach, reference):
    """
    Test small-world coefficient (omega) computation
    """
    base_dir = str(Path(__file__).parent/"examples")
    est_path = f"{base_dir}/miscellaneous/sub-0021001_rsn-Default_nodetype-parc_model-sps_template-MNI152_T1_thrtype-DENS_thr-0.19.npy"

    in_mat = np.load(est_path)
    G = nx.from_numpy_array(in_mat)

<<<<<<< HEAD
=======
    start_time = time.time()
>>>>>>> 7ca116ec
    sigma = netstats.smallworldness(G, niter=5, nrand=5,
                                    approach=approach,
                                    reference=reference, engine='nx')
    print("%s%s%s" % ('test_smallworldness --> finished: ',
                      str(np.round(time.time() - start_time, 1)), 's'))

    # A network is smallworld if sigma > 1
    assert sigma < 1


def test_participation_coef_sign():
    """
    Test participation coefficient computation
    """
    base_dir = str(Path(__file__).parent/"examples")
    in_mat = np.load(f"{base_dir}/miscellaneous/graphs/002_modality-func_rsn-Default_model-cov_nodety"
                     f"pe-spheres-2mm_smooth-2fwhm_hpass-0.1Hz_thrtype-PROP_thr-0.95.npy")

    start_time = time.time()
    ci = np.ones(in_mat.shape[0])
    ci_dim = int(np.shape(ci)[0])
    W = np.random.rand(ci_dim, ci_dim)

    Ppos, Pneg = netstats.participation_coef_sign(W, ci)
    print("%s%s%s" % ('test_participation_coef_sign --> finished: ',
                      str(np.round(time.time() - start_time, 1)), 's'))

    assert len(Ppos) == ci_dim and len(Pneg) == ci_dim


@pytest.mark.parametrize("binarize", [True, False])
def test_weighted_transitivity(binarize):
    """ Test weighted_transitivity computation
    """
    from pynets.core.thresholding import binarize

    base_dir = str(Path(__file__).parent/"examples")
    est_path = f"{base_dir}/miscellaneous/sub-0021001_rsn-Default_nodetype-parc_model-sps_template-MNI152_T1_thrtype-DENS_thr-0.19.npy"

    in_mat = np.load(est_path)
    if binarize:
        in_mat = binarize(in_mat)

    start_time = time.time()
    G = nx.from_numpy_array(in_mat)

    transitivity = netstats.weighted_transitivity(G)
    print("%s%s%s" % ('test_weighted_transitivity --> finished: ',
                      str(np.round(time.time() - start_time, 1)), 's'))

    assert transitivity <= 3 and transitivity >= 0


@pytest.mark.parametrize("fmt", ['npy', 'txt'])
@pytest.mark.parametrize("conn_model",
                         ['corr', 'partcorr', 'cov', 'sps'])
@pytest.mark.parametrize("prune",
                         [pytest.param(0,
                                       marks=pytest.mark.xfail(raises=UnboundLocalError)), 1, 2, 3])
@pytest.mark.parametrize("norm", [i for i in range(1, 7)])
def test_clean_graphs(fmt, conn_model, prune, norm):
    #test_CleanGraphs
    """
    Test all combination of parameters for the CleanGraphs class
    """
    base_dir = str(Path(__file__).parent/"examples")

    if fmt == 'npy':
        est_path = f"{base_dir}/miscellaneous/sub-0021001_rsn-Default_nodetype-parc_model-sps_template-MNI152_T1_thrtype-DENS_thr-0.19.npy"
        in_mat = np.load(est_path)
    else:
        est_path = f"{base_dir}/miscellaneous/002_rsn-Default_nodetype-parc_model-sps_thrtype-PROP_thr-0.94.txt"
        in_mat = np.genfromtxt(est_path)

    start_time = time.time()
    clean = netstats.CleanGraphs(0.5, conn_model, est_path, prune, norm)
    clean.normalize_graph()
    clean.print_summary()
    clean.create_length_matrix()
    clean.binarize_graph()

    clean.prune_graph()

    G = nx.from_numpy_array(in_mat)
    print("%s%s%s" % ('test_clean_graphs --> finished: ',
                      str(np.round(time.time() - start_time, 1)), 's'))

    assert len(clean.G) >= 0
    assert len(clean.G) <= len(G)


def test_save_netmets():
    """
    Test save netmets functionality using dummy metrics
    """
    import tempfile
    dir_path = str(tempfile.TemporaryDirectory().name)

    base_dir = str(Path(__file__).parent/"examples")
    est_path = f"{base_dir}/miscellaneous/sub-0021001_rsn-Default_nodetype-parc_model-sps_template-MNI152_T1_thrtype-DENS_thr-0.19.npy"
    metric_list_names = ['metric_a', 'metric_b', 'metric_c']
    net_met_val_list_final = [1, 2, 3]

    start_time = time.time()
    out_path_neat = netstats.save_netmets(dir_path, est_path, metric_list_names, net_met_val_list_final)
    print("%s%s%s" % ('test_save_netmets --> finished: ',
                      str(np.round(time.time() - start_time, 1)), 's'))

    assert isinstance(out_path_neat, str)


@pytest.mark.parametrize("true_metric", [True, False])
def test_iterate_nx_global_measures(true_metric):
    """ Test iterating over net metric list
    """
    from networkx.algorithms import average_shortest_path_length

    base_dir = str(Path(__file__).parent/"examples")
    est_path = f"{base_dir}/miscellaneous/sub-0021001_rsn-Default_nodetype-parc_model-sps_template-MNI152_T1_thrtype-DENS_thr-0.19.npy"

    in_mat = np.load(est_path)
    G = nx.from_numpy_array(in_mat)

    if true_metric:
        metric_list_glob = [average_shortest_path_length]
    else:
        metric_list_glob = ['<function fake_func at 0x7f8b7129b700>']

    start_time = time.time()
    net_met_val_list, metric_list_names = netstats.iterate_nx_global_measures(G, metric_list_glob)
    print("%s%s%s" % ('test_iterate_nx_global_measures --> finished: ',
                      str(np.round(time.time() - start_time, 1)), 's'))

    assert isinstance(net_met_val_list[0], float)
    assert isinstance(metric_list_names[0], str)

@pytest.mark.parametrize("sim_num_comms", [1, 5, 10])
@pytest.mark.parametrize("sim_size", [1, 5, 10])
def test_community_resolution_selection(sim_num_comms, sim_size):
    """ Test community resolution selection
    Note: It is impossible to enter or cover the second while loop in
          netstats.community_resolution_selection.
    """
    G = nx.caveman_graph(sim_num_comms, sim_size)

    start_time = time.time()
    node_ci, ci, resolution, num_comms = netstats.community_resolution_selection(G)
    print("%s%s%s" % ('test_community_resolution_selection --> finished: ',
                      str(np.round(time.time() - start_time, 1)), 's'))

    assert len(node_ci) == len(ci)
    assert num_comms == sim_num_comms
    assert resolution is not None


@pytest.mark.parametrize("metric", ['participation', 'diversity', 'local_efficiency',
                                    'comm_centrality', 'rich_club_coeff'])
def test_get_metrics(metric):
    """
    Test various wrappers for getting nx graph metrics
    """
    base_dir = str(Path(__file__).parent/"examples")
    est_path = f"{base_dir}/miscellaneous/sub-0021001_rsn-Default_nodetype-parc_model-sps_template-MNI152_T1_thrtype-DENS_thr-0.19.npy"

    in_mat = np.load(est_path)
    G = nx.from_numpy_array(in_mat)
    ci = np.ones(in_mat.shape[0])
    metric_list_names = []
    net_met_val_list_final = []


    if metric == 'participation':
        metric_list_names, net_met_val_list_final = \
            netstats.get_participation(in_mat, ci, metric_list_names, net_met_val_list_final)
        assert len(metric_list_names) == len(netstats.participation_coef(in_mat, ci))+1
        assert len(net_met_val_list_final) == len(netstats.participation_coef(in_mat, ci))+1
    elif metric == 'diversity':
        metric_list_names, net_met_val_list_final = \
            netstats.get_diversity(in_mat, ci, metric_list_names, net_met_val_list_final)
        assert len(metric_list_names) == np.shape(netstats.diversity_coef_sign(in_mat, ci))[1]+1
        assert len(net_met_val_list_final) == np.shape(netstats.diversity_coef_sign(in_mat, ci))[1]+1
    elif metric == 'local_efficiency':
        metric_list_names, net_met_val_list_final = \
            netstats.get_local_efficiency(G, metric_list_names, net_met_val_list_final)
        assert len(metric_list_names) == len(netstats.local_efficiency(G))+1
        assert len(net_met_val_list_final) == len(netstats.local_efficiency(G))+1
    elif metric == 'comm_centrality':
        metric_list_names, net_met_val_list_final = \
            netstats.get_comm_centrality(G, metric_list_names, net_met_val_list_final)
        assert len(metric_list_names) == len(nx.algorithms.communicability_betweenness_centrality(G))+1
        assert len(net_met_val_list_final) == len(nx.algorithms.communicability_betweenness_centrality(G))+1
    elif metric == 'rich_club_coeff':
        metric_list_names, net_met_val_list_final = \
            netstats.get_rich_club_coeff(G, metric_list_names, net_met_val_list_final)
        assert len(metric_list_names) == len(nx.algorithms.rich_club_coefficient(G))+1
        assert len(net_met_val_list_final) == len(nx.algorithms.rich_club_coefficient(G))+1


@pytest.mark.parametrize("plot_switch", [True, False])
@pytest.mark.parametrize("sql_out", [True, False])
@pytest.mark.parametrize("embed", [True, False])
@pytest.mark.parametrize("create_summary", [True, False])
@pytest.mark.parametrize("graph_num", [pytest.param(-1, marks=pytest.mark.xfail(raises=UserWarning)),
                                       pytest.param(0, marks=pytest.mark.xfail(raises=IndexError)),
                                       1,
                                       2])
def test_collect_pandas_df_make(plot_switch, sql_out, embed, create_summary, graph_num):
    """
    Test for collect_pandas_df_make() functionality
    """
    base_dir = str(Path(__file__).parent/"examples")
    network = None
    ID = '002'

    if graph_num == -1:
        net_mets_csv_list = [f"{base_dir}/miscellaneous/002_parcels_Default.nii.gz"]
    elif graph_num == 0:
        net_mets_csv_list = []
    elif graph_num == 1:
        net_mets_csv_list = [f"{base_dir}/topology/metrics_sub-0021001_modality-dwi_nodetype-parc_model-csa_thrtype-PROP_thr-0.2.csv"]
    else:
        net_mets_csv_list = [f"{base_dir}/topology/metrics_sub-0021001_modality-dwi_nodetype-parc_model-csa_thrtype-PROP_thr-0.2.csv",
                             f"{base_dir}/topology/metrics_sub-0021001_modality-dwi_nodetype-parc_model-csa_thrtype-PROP_thr-0.3.csv"]

    start_time = time.time()
    combination_complete = netstats.collect_pandas_df_make(net_mets_csv_list, ID, network, plot_switch=plot_switch,
                                                           embed=embed, create_summary=create_summary,
                                                           sql_out=sql_out)
    print("%s%s%s" % ('test_collect_pandas_df_make --> finished: ',
                      str(np.round(time.time() - start_time, 1)), 's'))

    assert combination_complete is True<|MERGE_RESOLUTION|>--- conflicted
+++ resolved
@@ -360,10 +360,7 @@
     in_mat = np.load(est_path)
     G = nx.from_numpy_array(in_mat)
 
-<<<<<<< HEAD
-=======
-    start_time = time.time()
->>>>>>> 7ca116ec
+    start_time = time.time()
     sigma = netstats.smallworldness(G, niter=5, nrand=5,
                                     approach=approach,
                                     reference=reference, engine='nx')
